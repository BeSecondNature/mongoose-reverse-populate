--- conflicted
+++ resolved
@@ -1,4 +1,3 @@
-
 var _ = require("underscore");
 var MANDATORY_FIELDS = ["modelArray", "storeWhere", "arrayPop", "mongooseModel", "idField"];
 
@@ -27,15 +26,10 @@
 	// Check all mandatory fields have been provided
 	MANDATORY_FIELDS.forEach(function(fieldName) {
 		var type = typeof opts[fieldName];
-<<<<<<< HEAD
 		if (type === "undefined" || type === "null") {
 			var error = new Error("Missing mandatory field " + fieldName);
 			cb(error);
 		}
-=======
-		if (type === "undefined" || type === "null")
-			throw new Error("Missing mandatory field " + fieldName);
->>>>>>> 57cff407
 	});
 
 	// If empty array passed, exit!
@@ -46,42 +40,6 @@
 
 	var popResult = populateResult.bind(this, opts.storeWhere, opts.arrayPop);
 
-<<<<<<< HEAD
-	//find the ids of models within the opts.modelArray
-	var ids = opts.modelArray.map(function(model) { return model._id; });
-
-	//search for all models that match the above ids
-	var query = opts.filters || {};
-	query[opts.idField] = {$in: ids};
-	opts.mongooseModel.find(query).exec(function(err, results) {
-		if (err) return cb(err);
-
-		//map over results (models to be populated)
-		results.forEach(function(result) {
-			//check if the ID field is an array
-			var isArray = !isNaN(result[opts.idField].length);
-			//if the idField is an array, map through this
-			if (isArray) {
-				result[opts.idField].map(function(resultId) {
-					var match = modelIndex[resultId];
-					//if match found, populate the result inside the match
-					if (match) popResult(match, result);
-				});
-			//id field is not an array
-			} else {
-				//so just add the result to the model
-				var matchId = result[opts.idField];
-				var match = modelIndex[matchId];
-				//if match found, populate the result inside the match
-				if (match) popResult(match, result);
-			}
-		});
-
-		//return the modelArray
-		cb(null, opts.modelArray);
-	});
-};
-=======
 	// Find the ids of models within the opts.modelArray
 	var ids = opts.modelArray.map(function(model) { return model._id });
 
@@ -145,22 +103,12 @@
 		cb(null, opts.modelArray)
 	});
 }
->>>>>>> 57cff407
 
-// Yo populate the result against the match
+// Populate the result against the match
 function populateResult(storeWhere, arrayPop, match, result) {
 
 	// If this is a one to many relationship
 	if (arrayPop) {
-<<<<<<< HEAD
-		//check if array exists, if not create one
-		if (typeof match[storeWhere] === "undefined") match[storeWhere] = [];
-		//push the result into the array
-		match[storeWhere].push(result);
-	//this is a one to one relationship
-	} else {
-		//save the results
-=======
 
 		// Check if array exists, if not create one
 		if (typeof match[storeWhere] === "undefined") match[storeWhere] = [];
@@ -172,13 +120,8 @@
 	} else {
 
 		// Save the results
->>>>>>> 57cff407
 		match[storeWhere] = result;
 	}
 };
 
-<<<<<<< HEAD
-module.exports = populateRelated;
-=======
-module.exports = reversePopulate;
->>>>>>> 57cff407
+module.exports = reversePopulate;